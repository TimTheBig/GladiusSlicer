--- conflicted
+++ resolved
@@ -9,10 +9,7 @@
 - `max_temp` setting so printers can specifiy their max hotend temperature
 - Added a profile for the Bambu Lab x1c
 - Added a profile for Bambu Lab PLA
-<<<<<<< HEAD
 - Added a json schema
-=======
->>>>>>> c1fa546a
 
 ### Fixes
 
