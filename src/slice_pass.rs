--- conflicted
+++ resolved
@@ -196,7 +196,6 @@
         let top_layers = settings.top_layers;
         let bottom_layers = settings.bottom_layers;
 
-<<<<<<< HEAD
         state_update("Generating Moves: Above and below support", state_context);
 
         let intersections: Vec<Option<MultiPolygon>> = slices
@@ -208,35 +207,6 @@
                     let below = if bottom_layers != 0 {
                         Some(
                             slices[(q - bottom_layers + 1)..q].iter().fold(
-=======
-        // Make sure at least 1 layer will not be solid
-        if slices.len() > bottom_layers + top_layers {
-            display_state_update("Generating Moves: Above and below support", send_messages);
-
-            // todo par_iter trugh slices, as this is a hot loop
-            (bottom_layers..slices.len() - top_layers).for_each(|q| {
-                let below = if bottom_layers != 0 {
-                    Some(
-                        slices[(q - bottom_layers + 1)..q].into_iter().fold(
-                            slices
-                                .get(q - bottom_layers)
-                                .expect("Bounds Checked above")
-                                .main_polygon
-                                .clone(),
-                            |a, b| a.intersection_with(&b.main_polygon),
-                        ),
-                    )
-                } else {
-                    None
-                };
-
-                let above = if top_layers != 0 {
-                    Some(
-                        slices[(q + 1)..=(q + top_layers)]
-                            .iter()
-                            .map(|m| m.main_polygon.clone())
-                            .fold(
->>>>>>> 89b0bddc
                                 slices
                                     .get(q - bottom_layers)
                                     .expect("Bounds Checked above")
@@ -279,20 +249,6 @@
                     }
                 } else {
                     None
-<<<<<<< HEAD
-=======
-                };
-
-                if let Some(intersection) = match (above, below) {
-                    (None, None) => None,
-                    (None, Some(poly)) | (Some(poly), None) => Some(poly),
-                    (Some(polya), Some(polyb)) => Some(polya.intersection_with(&polyb)),
-                } {
-                    slices
-                        .get_mut(q)
-                        .expect("Bounds Checked above")
-                        .fill_solid_subtracted_area(&intersection, q);
->>>>>>> 89b0bddc
                 }
             })
             .collect();
