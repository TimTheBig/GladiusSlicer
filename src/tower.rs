--- conflicted
+++ resolved
@@ -3,15 +3,8 @@
 use crate::SlicerErrors;
 use crate::utils::lerp;
 use gladius_shared::types::{IndexedTriangle, Vertex};
-<<<<<<< HEAD
-use log::trace;
-use ordered_float::OrderedFloat;
-use rayon::collections::binary_heap;
 use rayon::prelude::*;
-use binary_heap_plus::{BinaryHeap, FnComparator, MinComparator};
-=======
-use rayon::prelude::*;
->>>>>>> 321b19fa
+use binary_heap_plus::{BinaryHeap, MinComparator};
 use std::fmt::{Display, Formatter};
 use std::hash::{Hash, Hasher};
 
@@ -52,19 +45,12 @@
 }
 
 /// A set of triangles and their associated vertices
-<<<<<<< HEAD
-pub struct TriangleTower<V> {
-    vertices: Vec<V>,
-    tower_vertices: BinaryHeap<TowerVertexEvent<V>,MinComparator>,
-=======
-pub struct TriangleTower {
-    pub vertices: Vec<Vertex>,
-    tower_vertices: Vec<TowerVertex>,
->>>>>>> 321b19fa
-}
-
-impl<V> TriangleTower<V> where V : Ord +Clone+ TowerVertex
-{
+pub struct TriangleTower<V: TowerVertex> {
+    pub vertices: Vec<V>,
+    tower_vertices: BinaryHeap<TowerVertexEvent<V>, MinComparator>,
+}
+
+impl<V> TriangleTower<V> where V: Ord + Clone + TowerVertex {
     /// Create a `TriangleTower` from **vertices** as leading or trailing edges and **triangles**
     /// The normal specifys the slicing plane's normal
     pub fn from_triangles_and_vertices(
@@ -76,15 +62,12 @@
             (0..vertices.len()).map(|_| Vec::new()).collect();
 
         // for each triangle add it to the tower
-<<<<<<< HEAD
-
-        let converted_vertices :Vec<V>= vertices.into_iter().map(|v| V::from_vertex(v)).collect();
+
+        let converted_vertices: Vec<V> = vertices.into_iter().map(|v| V::from_vertex(v)).collect();
 
         for (triangle_index, index_tri) in triangles.iter().enumerate() {
-
-            
-            //for each edge of the triangle add a fragment to the lower of the points 
-            for i in 0..3{
+            // for each edge of the triangle add a fragment to the lower of the points 
+            for i in 0..3 {
                 // if the point edge is rising then the order will be triangle then edge
                 // if the edge is falling (or degenerate) it should go edge then triangle
 
@@ -116,38 +99,13 @@
                         elements: vec![edge_element, triangle_element],
                     });
                 }
-=======
-        for (triangle_index, index_tri) in triangles.iter().enumerate() {
-            // index 0 is always lowest
-            future_tower_vert[index_tri.verts[0]].push(TriangleEvent::MiddleVertex {
-                trailing_edge: index_tri.verts[1],
-                leading_edge: index_tri.verts[2],
-                triangle: triangle_index,
-            });
-
-            // depending what the next vertex is its either leading or trailing
-            if vertices[index_tri.verts[1]].dot(normal) < vertices[index_tri.verts[2]].dot(normal) {
-                future_tower_vert[index_tri.verts[1]].push(TriangleEvent::TrailingEdge {
-                    trailing_edge: index_tri.verts[2],
-                    triangle: triangle_index,
-                });
-            } else {
-                future_tower_vert[index_tri.verts[2]].push(TriangleEvent::LeadingEdge {
-                    leading_edge: index_tri.verts[1],
-                    triangle: triangle_index,
-                });
->>>>>>> 321b19fa
             }
         }
 
         // for each triangle event, add it to the lowest vertex and
         // create a list of all vertices and there above edges
-<<<<<<< HEAD
 
         let tower_vertices_vec: Vec<TowerVertexEvent<V>> = future_tower_vert
-=======
-        let mut tower_vertices: Vec<TowerVertex> = future_tower_vert
->>>>>>> 321b19fa
             .into_iter()
             .enumerate()
             .map(|(index, mut fragments)| {
@@ -160,65 +118,37 @@
             })
             .collect();
 
-<<<<<<< HEAD
         let mut tower_vertices = BinaryHeap::with_capacity_min(tower_vertices_vec.capacity());
 
         tower_vertices.extend(tower_vertices_vec);
-=======
-
-        // ! this can case incomplte rings
-        // Sort tower vertices lowest to highest based on their projection along the normal vector
-        tower_vertices.sort_by(|a, b| {
-            // project vertices on to plane and comp
-            vertices[a.start_index].dot(normal)
-                .partial_cmp(&vertices[b.start_index].dot(normal))
-                .expect("STL ERROR: No Points should have NAN values")
-        });
-
->>>>>>> 321b19fa
         Ok(Self {
             vertices: converted_vertices,
             tower_vertices,
         })
     }
 
-<<<<<<< HEAD
     pub fn get_height_of_next_vertex(&self) -> f64 {
         self.tower_vertices
             .peek()
             .map(|vert: &TowerVertexEvent<V>| vert.start_vert.get_height())
             .unwrap_or(f64::INFINITY)
-=======
-    /// Gets the height of a vertex at an index
-    pub fn get_height_of_vertex(&self, index: usize, plane_normal: &Vertex) -> f64 {
-        if index >= self.tower_vertices.len() {
-            f64::INFINITY
-        } else {
-            project_vertex_onto_plane(&self.vertices[self.tower_vertices[index].start_index], plane_normal)
-        }
->>>>>>> 321b19fa
     }
 }
 
 /// A vecter of [`TowerRing`]s with a start index, made of triangles
 #[derive(Debug)]
-struct TowerVertexEvent<V> {
+struct TowerVertexEvent<V: TowerVertex> {
     pub next_ring_fragments: Vec<TowerRing>,
     pub start_index: usize,
     pub start_vert: V,
 }
 
-impl<V> PartialOrd for TowerVertexEvent<V>  where V: Ord{
+impl<V> PartialOrd for TowerVertexEvent<V>  where V: TowerVertex + Ord {
     fn partial_cmp(&self, other: &Self) -> Option<std::cmp::Ordering> {
         Some(self.cmp(other))
     }
 }
-<<<<<<< HEAD
-impl<V> Ord for TowerVertexEvent<V> where V: Ord{
-=======
-
-impl Ord for TowerVertex {
->>>>>>> 321b19fa
+impl<V> Ord for TowerVertexEvent<V> where V: TowerVertex + Ord {
     fn cmp(&self, other: &Self) -> std::cmp::Ordering {
         self.start_vert
             .partial_cmp(&other.start_vert)
@@ -226,9 +156,9 @@
     }
 }
 
-impl<V> Eq for TowerVertexEvent<V> where V: Eq{}
-
-impl<V> PartialEq for TowerVertexEvent<V>  where V: PartialEq{
+impl<V> Eq for TowerVertexEvent<V> where V: TowerVertex + Eq {}
+
+impl<V> PartialEq for TowerVertexEvent<V>  where V: TowerVertex + PartialEq {
     fn eq(&self, other: &Self) -> bool {
         self.start_vert.eq(&other.start_vert)
     }
@@ -435,110 +365,8 @@
     }
 }
 
-<<<<<<< HEAD
 // Join fragmented rings together to for new rings
 // A ring can be joined if its last element matches another rings first element
-=======
-/// Events that occur at vertices during the traversal or slicing of triangles
-#[derive(Debug, PartialEq)]
-pub enum TriangleEvent {
-    /// Represents a vertex that connects two edges within a triangle
-    MiddleVertex {
-        leading_edge: usize,
-        triangle: usize,
-        trailing_edge: usize,
-    },
-
-    /// Represents an event where a vertex marks the start of a new edge within the triangle
-    LeadingEdge {
-        leading_edge: usize,
-        triangle: usize,
-    },
-
-    /// Represents an event where a vertex is the endpoint of an edge within the triangle
-    TrailingEdge {
-        triangle: usize,
-        trailing_edge: usize,
-    },
-}
-
-/// Takes a list of `TriangleEvent`s and a starting point, for each `TriangleEvent` a face and 1 or 2 edges are created
-fn join_triangle_event(events: &[TriangleEvent], starting_point: usize) -> Vec<TowerRing> {
-    // log::debug!("Tri events = {:?}", events);
-    let mut element_list: Vec<TowerRing> = events
-        .iter()
-        .map(|event| match event {
-            // For `LeadingEdge`s make a face with it's triangle_index
-            // and an edge leading_edge as the end_index; then put them in a `TowerRing`
-            TriangleEvent::LeadingEdge {
-                leading_edge,
-                triangle,
-            } => {
-                let triangle_element = TowerRingElement::Face {
-                    triangle_index: *triangle,
-                };
-                let edge_element = TowerRingElement::Edge {
-                    start_index: starting_point,
-                    end_index: *leading_edge,
-                };
-
-                TowerRing {
-                    elements: vec![edge_element, triangle_element],
-                }
-            }
-
-            // Same as `LeadingEdge` in opasite order
-            TriangleEvent::TrailingEdge {
-                triangle,
-                trailing_edge,
-            } => {
-                let edge_element = TowerRingElement::Edge {
-                    start_index: starting_point,
-                    end_index: *trailing_edge,
-                };
-
-                let triangle_element = TowerRingElement::Face {
-                    triangle_index: *triangle,
-                };
-                TowerRing {
-                    elements: vec![triangle_element, edge_element],
-                }
-            }
-
-            // Make an edge, face then another edge and put them it a vec
-            TriangleEvent::MiddleVertex {
-                leading_edge,
-                triangle,
-                trailing_edge,
-            } => {
-                let trail_edge_element = TowerRingElement::Edge {
-                    start_index: starting_point,
-                    end_index: *trailing_edge,
-                };
-
-                let triangle_element = TowerRingElement::Face {
-                    triangle_index: *triangle,
-                };
-
-                let lead_edge_element = TowerRingElement::Edge {
-                    start_index: starting_point,
-                    end_index: *leading_edge,
-                };
-                TowerRing {
-                    elements: vec![lead_edge_element, triangle_element, trail_edge_element],
-                }
-            }
-        })
-        .collect();
-
-    join_fragments(&mut element_list);
-
-    element_list
-}
-
-/// Join fragmented rings together to for new rings
-/// A ring can be joined if its last element matches another rings first element
->>>>>>> 321b19fa
 fn join_fragments(fragments: &mut Vec<TowerRing>) {
     //early return for empty fragments
     if fragments.is_empty() {
@@ -587,32 +415,20 @@
     }
 }
 
-<<<<<<< HEAD
-pub struct TriangleTowerIterator<F> {
+/// A struct that helps iterate through a [`TriangleTower`] by holding information about were it is in the tower
+pub struct TriangleTowerIterator<'s, F: TowerVertex> {
+    /// The [`TriangleTower`] that is iterated through
     tower: TriangleTower<F>,
+    /// The next vertex in the tower
     tower_vert_index: usize,
-    z_height: f64,
-=======
-/// A struct that helps iterate through a [`TriangleTower`] by holding information about were it is in the tower
-pub struct TriangleTowerIterator<'s> {
-    /// The [`TriangleTower`] that is iterated through
-    pub tower: &'s TriangleTower,
-    /// The next vertex in the tower
-    pub tower_vert_index: usize,
     /// The **z** height along the slicing *plane*
     plane_height: f64,
     /// The *faces* and *edges* in the tower
->>>>>>> 321b19fa
     active_rings: Vec<TowerRing>,
     /// The normal vector that defines the slicing plane
     plane_normal: &'s Vertex,
 }
 
-<<<<<<< HEAD
-impl<V> TriangleTowerIterator<V> where V : Clone+Ord + TowerVertex{
-    pub fn new(tower: TriangleTower<V>) -> Self {
-        let z_height = tower.get_height_of_next_vertex();
-=======
 /// Calculates the signed projection of a point onto the slicing plane normal.\
 /// Returning a scalar value that represents the height of the vertex in the direction of the plane’s normal.
 #[inline(always)]
@@ -620,37 +436,24 @@
     vertex.dot(plane_normal)
 }
 
-impl<'s> TriangleTowerIterator<'s> {
-    /// Make a new `TriangleTowerIterator` with empty active_rings and a tower_vert_index of 0
-    pub fn new(tower: &'s TriangleTower, plane_normal: &'s Vertex) -> Self {
-        // Use the first vertex's projected distance to set the initial plane height
-        let plane_height = tower.get_height_of_vertex(0, plane_normal);
->>>>>>> 321b19fa
+impl<'s, V> TriangleTowerIterator<'s, V> where V: Clone + Ord + TowerVertex {
+    pub fn new(tower: TriangleTower<V>, plane_normal: &'s Vertex) -> Self {
+        let plane_height = tower.get_height_of_next_vertex();
         Self {
             plane_height,
             tower,
+            active_rings: Vec::new(),
             tower_vert_index: 0,
-            active_rings: Vec::new(),
             plane_normal,
         }
     }
 
     /// Move the iterator up to a specified height along the slicing plane's normal vector
-    // todo check fn changes
-    pub fn advance_to_height(&mut self, target_height: f64) -> Result<(), SlicerErrors> {
-        // round to the secend desimal place
-        let target_height = (target_height * 100.0).round() / 100.0;
-
-        let bace_height = self.tower.get_height_of_vertex(0, self.plane_normal);
-
-        println!("current index height: {}\ttarget_height: {}\tagusted target_height: {}", self.tower.get_height_of_vertex(self.tower_vert_index, self.plane_normal), target_height, target_height + bace_height);
-        // Iterate up the tower based on the projected height rather than the z-coordinate, target_height is relative to the lowest vertex
-        while self.tower.get_height_of_vertex(self.tower_vert_index, self.plane_normal) < target_height + bace_height
-            && !self.tower.tower_vertices.is_empty()
-        {
-            let pop_tower_vert = &self.tower.tower_vertices[self.tower_vert_index];
-
-            // Update active rings by removing edges at the current vertex height
+    pub fn advance_to_height(&mut self, z: f64) -> Result<(), SlicerErrors> {
+        while self.tower.get_height_of_next_vertex() < z && !self.tower.tower_vertices.is_empty() {
+            let pop_tower_vert = self.tower.tower_vertices.pop().expect("Validated above");
+
+            // Create Frags from rings by removing current edges
             self.active_rings = self
                 .active_rings
                 .drain(..)
@@ -661,32 +464,25 @@
                 })
                 .collect();
 
-            self.active_rings.extend(pop_tower_vert.next_ring_fragments.clone());
+            self.active_rings.extend(pop_tower_vert.next_ring_fragments);
 
             join_fragments(&mut self.active_rings);
 
-            // Move to the next vertex in the tower
             self.tower_vert_index += 1;
 
-            // ! why are their so many incomple rings?
-            // Check that all ring are complete
-            if self.active_rings.iter().any(|ring| { /* ! temp */ println!("{}", ring); !ring.is_complete_ring()}) {
-                return Err(SlicerErrors::TowerGeneration(self.plane_height));
-            }
-        }
-
-        // Update plane height after advancing
-        self.plane_height = target_height;
+            for ring in &self.active_rings {
+                if !ring.is_complete_ring() {
+                    return Err(SlicerErrors::TowerGeneration(self.plane_height));
+                }
+            }
+        }
+
+        self.plane_height = z;
 
         Ok(())
     }
 
-<<<<<<< HEAD
     pub fn get_points(&self) -> Vec<Vec<V>> {
-=======
-    /// Get intersection points of edges with the slicing plane at `plane_height`
-    pub fn get_points(&self) -> Vec<Vec<Vertex>> {
->>>>>>> 321b19fa
         self.active_rings
             .iter()
             .map(|ring| {
@@ -694,23 +490,15 @@
                     .elements
                     .iter()
                     .filter_map(|e| {
-<<<<<<< HEAD
                         if let TowerRingElement::Edge {
                             start_index,
                             end_index,
                             ..
-                        } = e
-                        {
+                        } = e {
                             Some(V::line_height_intersection(
-                                self.z_height,
-=======
-                        if let TowerRingElement::Edge { start_index, end_index, .. } = e {
-                            Some(plane_intersection(
                                 self.plane_height,
->>>>>>> 321b19fa
                                 &self.tower.vertices[*start_index],
                                 &self.tower.vertices[*end_index],
-                                self.plane_normal,
                             ))
                         } else {
                             None
@@ -729,17 +517,11 @@
     }
 }
 
-<<<<<<< HEAD
-pub fn create_towers<V> (
-    models: &[(Vec<Vertex>, Vec<IndexedTriangle>)],
-) -> Result<Vec<TriangleTower<V>>, SlicerErrors> where V : Ord + Clone+TowerVertex{
-=======
 /// Creates a `TriangleTower` for each model in parallel
-pub fn create_towers(
+pub fn create_towers<V: Send> (
     models: Vec<(Vec<Vertex>, Vec<IndexedTriangle>)>,
     plane_normal: &Vertex,
-) -> Result<Vec<TriangleTower>, SlicerErrors> {
->>>>>>> 321b19fa
+) -> Result<Vec<TriangleTower<V>>, SlicerErrors> where V : Ord + Clone+TowerVertex {
     models
         .into_par_iter()
         .map(|(vertices, triangles)| {
@@ -748,47 +530,51 @@
         .collect()
 }
 
-pub trait TowerVertex{
-    //Convert from vertex to this type 
+pub trait TowerVertex: Eq + Ord {
+    /// Convert from vertex to this type 
     fn from_vertex(vertex: Vertex) -> Self;
 
-    //Return the height of this vertex
+    /// Return the height of this vertex
     fn get_height(&self) -> f64;
 
-    //gets the x position for slicing purposes 
+    /// Gets the x position for slicing purposes 
     fn get_slice_x(&self) -> f64;
 
-    //gets the y position for slicing purposes 
+    /// Gets the y position for slicing purposes 
     fn get_slice_y(&self) -> f64;
 
-    //gets the vertex at the specified height between start and end
+    /// Gets the vertex at the specified height between start and end
     fn line_height_intersection(height: f64, v_start: &Self, v_end: &Self) -> Self;
-
 }
 
 impl TowerVertex for Vertex {
     fn from_vertex(vertex: Vertex) -> Self {
-        //No type convertion needed
+        // No type convertion needed
         vertex
     }
 
     fn get_height(&self) -> f64 {
-        //height is just Z position
+        // height is just Z position
         self.z
     }
 
     fn line_height_intersection(height: f64, v_start: &Vertex, v_end: &Vertex) -> Vertex {
-        //Lerps from start to end given the height
-        line_z_intersection(height, v_start, v_end)
+        // Lerps from start to end given the height
+        let z_normal = (height - v_start.z) / (v_end.z - v_start.z);
+        debug_assert!(z_normal <= 1.0);
+    
+        let y = lerp(v_start.y, v_end.y, z_normal);
+        let x = lerp(v_start.x, v_end.x, z_normal);
+        Vertex { x, y, z: height }
     }
     
     fn get_slice_x(&self) -> f64 {
-        //slice just uses x position
+        // slice just uses x position
         self.x
     }
     
     fn get_slice_y(&self) -> f64 {
-        //slice just uses y position
+        // slice just uses y position
         self.y
     }
 }
