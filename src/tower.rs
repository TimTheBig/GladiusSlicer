--- conflicted
+++ resolved
@@ -1,4 +1,5 @@
 use crate::SlicerErrors;
+use crate::utils::lerp;
 use gladius_shared::types::{IndexedTriangle, Vertex};
 use ordered_float::OrderedFloat;
 use rayon::prelude::*;
@@ -16,16 +17,8 @@
     progress up tower
 !*/
 
-<<<<<<< HEAD
-use crate::SlicerErrors;
-use crate::utils::lerp;
-use gladius_shared::types::{IndexedTriangle, Vertex};
-use rayon::prelude::*;
-use std::fmt::{Display, Formatter};
-use std::hash::{Hash, Hasher};
-
-=======
->>>>>>> bae4496e
+
+
 /// Calculate the **vertex**, the Line from `v_start` to `v_end` where
 /// it intersects with the plane z
 ///
@@ -95,13 +88,8 @@
         // for each triangle event, add it to the lowest vertex and
         // create a list of all vertices and there above edges
 
-<<<<<<< HEAD
-        let mut res_tower_vertices: Vec<TowerVertex> = future_tower_vert
-            .into_par_iter()
-=======
         let mut tower_vertices: BinaryHeap<TowerVertex> = future_tower_vert
             .into_iter()
->>>>>>> bae4496e
             .enumerate()
             .map(|(index, events)| {
                 let fragments = join_triangle_event(&events, index);
@@ -113,7 +101,6 @@
             })
             .collect();
 
-<<<<<<< HEAD
 
         // ! this can case incomplet rings
         // Sort tower vertices lowest to highest based on their projection along the normal vector
@@ -124,38 +111,23 @@
                 .expect("STL ERROR: No Points should have NAN values")
         });
 
-=======
->>>>>>> bae4496e
         Ok(Self {
             vertices,
             tower_vertices: res_tower_vertices,
         })
     }
 
-<<<<<<< HEAD
-    pub fn get_height_of_vertex(&self, index: usize, plane_normal: &Vertex) -> f64 {
-        if index >= self.tower_vertices.len() {
-            f64::INFINITY
-        } else {
-            project_vertex_onto_plane(&self.vertices[self.tower_vertices[index].start_index], plane_normal)
-        }
+
+    pub fn get_height_of_next_vertex(&self, plane_normal: &Vertex) -> f64 {
+        self.tower_vertices
+            .peek()
+            .map(|vert: &TowerVertex| project_vertex_onto_plane(&vert.start_vert, plane_normal))
+            .unwrap_or(f64::INFINITY)
     }
 }
 
 /// A vecter of [`TowerRing`]s with a start index, made of triangles
 #[derive(Debug, PartialEq)]
-=======
-    pub fn get_height_of_next_vertex(&self) -> f64 {
-        self.tower_vertices
-            .peek()
-            .map(|vert: &TowerVertex| vert.start_vert.z)
-            .unwrap_or(f64::INFINITY)
-    }
-}
-
-/// A vecter of `TowerRing`s with a start index, made of triangles
-#[derive(Debug)]
->>>>>>> bae4496e
 struct TowerVertex {
     pub next_ring_fragments: Vec<TowerRing>,
     pub start_index: usize,
@@ -167,6 +139,7 @@
         Some(self.cmp(other))
     }
 }
+
 impl Ord for TowerVertex {
     fn cmp(&self, other: &Self) -> std::cmp::Ordering {
         self.start_vert
@@ -184,16 +157,11 @@
     }
 }
 
-<<<<<<< HEAD
 /// A list of **faces** and **edges**\
 /// When complete it will have at least 3 [`TowerRingElement`]s and equal first and last elements.\
 /// This needs to be checked with [`TowerRing::is_complete_ring`]
-#[derive(Clone, Debug, PartialEq)]
-pub struct TowerRing {
-=======
 #[derive(Clone, Debug, PartialEq, Eq)]
 struct TowerRing {
->>>>>>> bae4496e
     elements: Vec<TowerRingElement>,
 }
 
@@ -259,9 +227,6 @@
     }
 }
 
-<<<<<<< HEAD
-/// Face or Edge of a [`TowerRing`]
-=======
 impl Ord for TowerRing {
     fn cmp(&self, other: &Self) -> std::cmp::Ordering {
         self.elements.first().cmp(&other.elements.first())
@@ -274,7 +239,7 @@
     }
 }
 
->>>>>>> bae4496e
+/// Face or Edge of a [`TowerRing`]
 #[derive(Clone, Debug, Eq)]
 enum TowerRingElement {
     Face {
@@ -486,42 +451,6 @@
     element_list
 }
 
-<<<<<<< HEAD
-/// Merge adjacent rings from a vector of `TowerRing` fragments.\
-/// If the last element of the first fragment matches the first element of the second fragment
-fn join_fragments(fragments: &mut Vec<TowerRing>) {
-    // loop through the fragments
-    for first_pos in 0..fragments.len() {
-        // the second position to swap with the first
-        let mut second_pos = first_pos + 1;
-        while second_pos < fragments.len() {
-            let swap;
-            let res = {
-                // Indices are validated by loop
-                let first = &fragments[first_pos];
-                let second = &fragments[second_pos];
-
-                // check if the two can be swapped
-                swap = second.elements.last() == first.elements.first();
-                first.elements.last() == second.elements.first() || swap
-            };
-
-            if res {
-                if swap {
-                    fragments.swap(second_pos, first_pos);
-                }
-                let second_r = fragments.swap_remove(second_pos);
-                let first_r = &mut fragments[first_pos];
-                TowerRing::join_rings_in_place(first_r, second_r);
-
-                // Do not increment `second_pos` as the swap makes this position valid again
-            } else {
-                second_pos += 1;
-            }
-
-            if swap {
-                second_pos = first_pos + 1;
-=======
 // Join fragmented rings together to for new rings
 // A ring can be joined if its last element matches another rings first element
 fn join_fragments(fragments: &mut Vec<TowerRing>) {
@@ -563,7 +492,6 @@
             } else {
                 // skip already complete elements
                 first_pos -= 1;
->>>>>>> bae4496e
             }
         } else {
             //if no match is found, move to next element
@@ -572,7 +500,6 @@
     }
 }
 
-<<<<<<< HEAD
 pub struct TriangleTowerIterator<'s> {
     /// The [`TriangleTower`] that is iterated through
     pub tower: &'s TriangleTower,
@@ -581,12 +508,6 @@
     /// The **z** height along the slicing *plane*
     plane_height: f64,
     /// The *faces* and *edges* in the tower
-=======
-pub struct TriangleTowerIterator {
-    tower: TriangleTower,
-    tower_vert_index: usize,
-    z_height: f64,
->>>>>>> bae4496e
     active_rings: Vec<TowerRing>,
     /// The normal vector that defines the slicing plane
     plane_normal: &'s Vertex,
@@ -599,17 +520,11 @@
     vertex.dot(plane_normal)
 }
 
-<<<<<<< HEAD
 impl<'s> TriangleTowerIterator<'s> {
     pub fn new(tower: &'s TriangleTower, plane_normal: &'s Vertex) -> Self {
         // Use the first vertex's projected distance to set the initial plane height
         // todo check if this is correct
         let plane_height = tower.get_height_of_vertex(0, plane_normal);
-=======
-impl TriangleTowerIterator {
-    pub fn new(tower: TriangleTower) -> Self {
-        let z_height = tower.get_height_of_next_vertex();
->>>>>>> bae4496e
         Self {
             plane_height,
             tower,
@@ -619,7 +534,6 @@
         }
     }
 
-<<<<<<< HEAD
     /// Move the iterator up to a specified height along the slicing plane's normal vector
     // todo check fn changes
     pub fn advance_to_height(&mut self, target_height: f64) -> Result<(), SlicerErrors> {
@@ -631,14 +545,9 @@
         println!("current index height: {}\ttarget_height: {}\tagusted target_height: {}", self.tower.get_height_of_vertex(self.tower_vert_index, self.plane_normal), target_height, target_height + bace_height);
         // Iterate up the tower based on the projected height rather than the z-coordinate, target_height is relative to the lowest vertex
         while self.tower.get_height_of_vertex(self.tower_vert_index, self.plane_normal) < target_height + bace_height
-            && self.tower.tower_vertices.len() + 1 != self.tower_vert_index
+            && !self.tower.tower_vertices.is_empty()
         {
-            let pop_tower_vert = &self.tower.tower_vertices[self.tower_vert_index];
-=======
-    pub fn advance_to_height(&mut self, z: f64) -> Result<(), SlicerErrors> {
-        while self.tower.get_height_of_next_vertex() < z && !self.tower.tower_vertices.is_empty() {
             let pop_tower_vert = self.tower.tower_vertices.pop().expect("Validated above");
->>>>>>> bae4496e
 
             // Update active rings by removing edges at the current vertex height
             self.active_rings = self
@@ -680,20 +589,9 @@
                     .elements
                     .iter()
                     .filter_map(|e| {
-<<<<<<< HEAD
                         if let TowerRingElement::Edge { start_index, end_index, .. } = e {
                             Some(plane_intersection(
                                 self.plane_height,
-=======
-                        if let TowerRingElement::Edge {
-                            start_index,
-                            end_index,
-                            ..
-                        } = e
-                        {
-                            Some(line_z_intersection(
-                                self.z_height,
->>>>>>> bae4496e
                                 &self.tower.vertices[*start_index],
                                 &self.tower.vertices[*end_index],
                                 self.plane_normal,
@@ -704,13 +602,8 @@
                     })
                     .collect();
 
-<<<<<<< HEAD
                 // Close the loop by repeating the first point at the end
-                if !points.is_empty() {
-=======
-                // complete loop
                 if points.first() != points.last() {
->>>>>>> bae4496e
                     points.push(points[0].clone());
                 }
 
