use gladius_shared::settings;

use crate::utils::show_error_message;
use crate::{
    debug, info, IndexedTriangle, InputObject, Loader, OsStr, PartialSettingsFile, Path, STLLoader,
    Settings, SlicerErrors, ThreeMFLoader, Transform, Vertex,
};
use std::path::PathBuf;
use std::str::FromStr;

/// The raw triangles and vertices of a model
type ModelRawData = (Vec<Vertex>, Vec<IndexedTriangle>);

pub fn load_models(
    input: Option<Vec<String>>,
    settings: &Settings,
    simple_input: bool,
) -> Result<Vec<ModelRawData>, SlicerErrors> {
    info!("Loading Input");

    let converted_inputs: Vec<(Vec<Vertex>, Vec<IndexedTriangle>)> = input
        .ok_or(SlicerErrors::NoInputProvided)?
        .into_iter()
<<<<<<< HEAD
        .try_fold(vec![], |mut vec, value| {
            let object: InputObject = if simple_input {
                InputObject::Auto(value.clone())
            } else {
                deser_hjson::from_str(&value).map_err(|_| SlicerErrors::InputMisformat)?
            };

            let model_path = Path::new(object.get_model_path());
=======
        .try_fold(Vec::new(), |mut vec, value| {
            let model_path = Path::new(&value);
>>>>>>> f5a92f42

            debug!("Using input file: {:?}", model_path);

            let extension = model_path.extension().and_then(OsStr::to_str).ok_or(
                SlicerErrors::FileFormatNotSupported {
                    filepath: model_path.to_string_lossy().to_string(),
                },
            )?;

            let loader: Result<&dyn Loader, SlicerErrors> = match extension.to_lowercase().as_str()
            {
                "stl" => Ok(&STLLoader),
                "3mf" => Ok(&ThreeMFLoader),
                _ => Err(SlicerErrors::FileFormatNotSupported {
                    filepath: model_path.to_string_lossy().to_string(),
                }),
            };

            info!("Loading model from: {}", &value);

            let models = match loader?.load(model_path.to_str().ok_or(SlicerErrors::InputNotUTF8)?)
            {
                Ok(v) => v,
                Err(err) => {
                    show_error_message(&err);
                    std::process::exit(-1);
                }
            };

            info!("Loading objects");
            let object = InputObject::Auto(value);

            let (x, y) = match object {
                InputObject::AutoTranslate(_, x, y) => (x, y),
                _ => (0.0, 0.0),
            };

            let transform = match object {
                InputObject::Raw(_, transform) => transform,
                InputObject::Auto(_) | InputObject::AutoTranslate(_, _, _) => {
                    let (min_x, max_x, min_y, max_y, min_z) =
                        models.iter().flat_map(|(v, _t)| v.iter()).fold(
                            (
                                f64::INFINITY,
                                f64::NEG_INFINITY,
                                f64::INFINITY,
                                f64::NEG_INFINITY,
                                f64::INFINITY,
                            ),
                            |a, b| {
                                (
                                    a.0.min(b.x),
                                    a.1.max(b.x),
                                    a.2.min(b.y),
                                    a.3.max(b.y),
                                    a.4.min(b.z),
                                )
                            },
                        );
                    Transform::new_translation_transform(
                        (x + settings.print_x - (max_x + min_x)) / 2.,
                        (y + settings.print_y - (max_y + min_y)) / 2.,
                        -min_z,
                    )
                }
            };

            let trans_str =
                serde_json::to_string(&transform).map_err(|_| SlicerErrors::InputMisformat)?;

            debug!("Using Transform {}", trans_str);

            vec.extend(models.into_iter().map(move |(mut v, t)| {
                for vert in &mut v {
                    vert.mul_transform(&transform);
                }

                (v, t)
            }));

            Ok(vec)
        })?;
    Ok(converted_inputs)
}

pub fn load_settings_json(filepath: &str) -> Result<String, SlicerErrors> {
    Ok(
        std::fs::read_to_string(filepath).map_err(|_| SlicerErrors::SettingsFileNotFound {
            filepath: filepath.to_string(),
        })?,
    )
}

pub fn load_settings(
    filepath: Option<&str>,
    settings_data: &str,
) -> Result<Settings, SlicerErrors> {
    let partial_settings: PartialSettingsFile =
        deser_hjson::from_str(&settings_data).map_err(|_| SlicerErrors::SettingsFileMisformat {
            filepath: filepath.unwrap_or("Command Line Argument").to_string(),
        })?;
    let current_path = std::env::current_dir().map_err(|_| SlicerErrors::SettingsFilePermission)?;
    let path = if let Some(fp) = filepath {
        let mut path = PathBuf::from_str(&fp).map_err(|_| SlicerErrors::SettingsFileNotFound {
            filepath: fp.to_string(),
        })?;
        path.pop();
        path
    } else {
        current_path
    };

    let settings = partial_settings.get_settings(path)?;

    Ok(settings)
}<|MERGE_RESOLUTION|>--- conflicted
+++ resolved
@@ -21,7 +21,6 @@
     let converted_inputs: Vec<(Vec<Vertex>, Vec<IndexedTriangle>)> = input
         .ok_or(SlicerErrors::NoInputProvided)?
         .into_iter()
-<<<<<<< HEAD
         .try_fold(vec![], |mut vec, value| {
             let object: InputObject = if simple_input {
                 InputObject::Auto(value.clone())
@@ -30,10 +29,6 @@
             };
 
             let model_path = Path::new(object.get_model_path());
-=======
-        .try_fold(Vec::new(), |mut vec, value| {
-            let model_path = Path::new(&value);
->>>>>>> f5a92f42
 
             debug!("Using input file: {:?}", model_path);
 
