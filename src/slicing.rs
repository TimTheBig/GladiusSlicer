use crate::{
    Coord, Object, Settings, Slice, SlicerErrors, TriangleTower, TriangleTowerIterator, Vertex,
};
use rayon::{
    iter::{
        IndexedParallelIterator, IntoParallelIterator, IntoParallelRefIterator, ParallelBridge,
        ParallelIterator,
    },
    slice::ParallelSliceMut,
};

<<<<<<< HEAD
// todo check and document
pub fn slice(
    towers: &[TriangleTower],
    settings: &Settings,
    plane_normal: &Vertex,
) -> Result<Vec<Object>, SlicerErrors> {
=======
pub fn slice(towers: Vec<TriangleTower>, settings: &Settings) -> Result<Vec<Object>, SlicerErrors> {
>>>>>>> bae4496e
    towers
        .into_par_iter()
        .map(|tower| {
            let mut tower_iter = TriangleTowerIterator::new(tower, plane_normal);

            let mut layer = 0.0;

<<<<<<< HEAD
            let res_points: Result<Vec<(f64, f64, Vec<Vec<Vertex>>)>, SlicerErrors> =
                std::iter::repeat(())
                    .enumerate()
                    .map(|(layer_count, ())| {
                        println!("layer_count: {}", layer_count);
                        // Advance to the correct height
                        let layer_height = settings
                            .get_layer_settings(
                                layer_count as u32, // I doute your layer_count will go past 4,294,967,295
                                layer,
                            )
                            .layer_height;
=======
            let slices: Result<Vec<Slice>, SlicerErrors> = (0..u32::MAX)
                .map(|layer_count| {
                    // Advance to the correct height
                    let layer_height = settings.get_layer_settings(layer_count, layer).layer_height;
>>>>>>> bae4496e

                    let bottom_height = layer;
                    layer += layer_height / 2.0;
                    tower_iter.advance_to_height(layer)?;
                    layer += layer_height / 2.0;

                    let top_height = layer;

<<<<<<< HEAD
                        // Get the ordered lists of points
                        Ok((bottom_height, top_height, tower_iter.get_points()))
                    })
                    .take_while(|r| {
                        if let Ok((_, _, layer_loops)) = r {
                            !layer_loops.is_empty()
                        } else {
                            true
                        }
                    })
                    .collect();

            let slices: Result<Vec<Slice>, SlicerErrors> = res_points?
                .par_iter()
                .enumerate()
                .map(|(count, (bot, top, layer_loops))| {
                    // Add this slice
                    Slice::from_multiple_point_loop(
                        layer_loops
                            .iter()
                            .map(|verts| {
                                verts
                                    .iter()
                                    .map(|v| Coord { x: v.x, y: v.y })
                                    .collect::<Vec<Coord<f64>>>()
                            })
                            .collect(),
                        *bot,
                        *top,
                        count as u32, // I doute your layer_count will go past 4,294,967,295,
                        settings,
                    )
=======
                    // Get the ordered lists of points
                    Ok((bottom_height, top_height, tower_iter.get_points()))
                })
                .take_while(|r| {
                    if let Ok((_, _, layer_loops)) = r {
                        !layer_loops.is_empty()
                    } else {
                        true
                    }
                })
                .enumerate()
                .par_bridge()
                .map(|(count, result)| {
                    result.and_then(|(bot, top, layer_loops)| {
                        // Add this slice to the
                        let slice = Slice::from_multiple_point_loop(
                            layer_loops
                                .iter()
                                .map(|verts| {
                                    verts
                                        .iter()
                                        .map(|v| Coord { x: v.x, y: v.y })
                                        .collect::<Vec<Coord<f64>>>()
                                })
                                .collect(),
                            bot,
                            top,
                            count as u32, // I doute your layer_count will go past 4,294,967,295,
                            settings,
                        );
                        slice
                    })
>>>>>>> bae4496e
                })
                .collect();
            let mut s = slices?;

            //sort as parbridge isn't garenteed to return in order
            s.par_sort_by(|a, b| {
                a.top_height
                    .partial_cmp(&b.top_height)
                    .expect("No NAN are in height")
            });

            Ok(Object { layers: s })
        })
        .collect()
}<|MERGE_RESOLUTION|>--- conflicted
+++ resolved
@@ -9,16 +9,12 @@
     slice::ParallelSliceMut,
 };
 
-<<<<<<< HEAD
 // todo check and document
 pub fn slice(
     towers: &[TriangleTower],
     settings: &Settings,
     plane_normal: &Vertex,
 ) -> Result<Vec<Object>, SlicerErrors> {
-=======
-pub fn slice(towers: Vec<TriangleTower>, settings: &Settings) -> Result<Vec<Object>, SlicerErrors> {
->>>>>>> bae4496e
     towers
         .into_par_iter()
         .map(|tower| {
@@ -26,25 +22,11 @@
 
             let mut layer = 0.0;
 
-<<<<<<< HEAD
-            let res_points: Result<Vec<(f64, f64, Vec<Vec<Vertex>>)>, SlicerErrors> =
-                std::iter::repeat(())
-                    .enumerate()
-                    .map(|(layer_count, ())| {
-                        println!("layer_count: {}", layer_count);
-                        // Advance to the correct height
-                        let layer_height = settings
-                            .get_layer_settings(
-                                layer_count as u32, // I doute your layer_count will go past 4,294,967,295
-                                layer,
-                            )
-                            .layer_height;
-=======
-            let slices: Result<Vec<Slice>, SlicerErrors> = (0..u32::MAX)
+let slices: Result<Vec<Slice>, SlicerErrors> = (0..u32::MAX)
                 .map(|layer_count| {
+                    println!("layer_count: {}", layer_count);
                     // Advance to the correct height
                     let layer_height = settings.get_layer_settings(layer_count, layer).layer_height;
->>>>>>> bae4496e
 
                     let bottom_height = layer;
                     layer += layer_height / 2.0;
@@ -53,40 +35,6 @@
 
                     let top_height = layer;
 
-<<<<<<< HEAD
-                        // Get the ordered lists of points
-                        Ok((bottom_height, top_height, tower_iter.get_points()))
-                    })
-                    .take_while(|r| {
-                        if let Ok((_, _, layer_loops)) = r {
-                            !layer_loops.is_empty()
-                        } else {
-                            true
-                        }
-                    })
-                    .collect();
-
-            let slices: Result<Vec<Slice>, SlicerErrors> = res_points?
-                .par_iter()
-                .enumerate()
-                .map(|(count, (bot, top, layer_loops))| {
-                    // Add this slice
-                    Slice::from_multiple_point_loop(
-                        layer_loops
-                            .iter()
-                            .map(|verts| {
-                                verts
-                                    .iter()
-                                    .map(|v| Coord { x: v.x, y: v.y })
-                                    .collect::<Vec<Coord<f64>>>()
-                            })
-                            .collect(),
-                        *bot,
-                        *top,
-                        count as u32, // I doute your layer_count will go past 4,294,967,295,
-                        settings,
-                    )
-=======
                     // Get the ordered lists of points
                     Ok((bottom_height, top_height, tower_iter.get_points()))
                 })
@@ -119,7 +67,6 @@
                         );
                         slice
                     })
->>>>>>> bae4496e
                 })
                 .collect();
             let mut s = slices?;
