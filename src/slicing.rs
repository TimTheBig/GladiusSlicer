use crate::{
     tower::TowerVertex, Coord, Object, Settings, Slice, SlicerErrors, TriangleTower, TriangleTowerIterator
};
use rayon::{
    iter::{IntoParallelIterator, ParallelBridge, ParallelIterator},
    slice::ParallelSliceMut,
};

<<<<<<< HEAD
pub fn slice<V>(towers: Vec<TriangleTower<V>>, settings: &Settings) -> Result<Vec<Object>, SlicerErrors> where V : Send+ Sync+ Ord +Clone+ TowerVertex{
=======
// todo check and document
pub fn slice(
    towers: &[TriangleTower],
    settings: &Settings,
    plane_normal: &Vertex,
) -> Result<Vec<Object>, SlicerErrors> {
>>>>>>> 321b19fa
    towers
        .into_par_iter()
        .map(|tower| {
            let mut tower_iter = TriangleTowerIterator::new(tower, plane_normal);

            let mut layer = 0.0;

            let slices: Result<Vec<Slice>, SlicerErrors> = 
                (0..(tower.get_height_of_vertex(tower.vertices.len() - 1, plane_normal) / settings.layer_height).round() as u32)
                .map(|layer_count| {
                        println!("layer_count: {}", layer_count);
                        // Advance to the correct height
                        let layer_height = settings.get_layer_settings(layer_count, layer).layer_height;

                        let bottom_height = layer;
                        layer += layer_height / 2.0;
                        tower_iter.advance_to_height(layer)?;
                        layer += layer_height / 2.0;

                        let top_height = layer;

<<<<<<< HEAD
                    // Get the ordered lists of points
                    Ok((bottom_height, top_height, tower_iter.get_points()))
                })
                .take_while(|r| {
                    if let Ok((_, _, layer_loops)) = r {
                        !layer_loops.is_empty()
                    } else {
                        true
                    }
                })
                .enumerate()
                .par_bridge()
                .map(|(count, result)| {
                    result.and_then(|(bot, top, layer_loops)| {
                        // Add this slice to the
                        let slice = Slice::from_multiple_point_loop(
                            layer_loops
                                .iter()
                                .map(|verts| {
                                    verts
                                        .iter()
                                        .map(|v| Coord { x: v.get_slice_x(), y: v.get_slice_y() })
                                        .collect::<Vec<Coord<f64>>>()
                                })
                                .collect(),
                            bot,
                            top,
                            count as u32, // I doute your layer_count will go past 4,294,967,295,
                            settings,
                        );
                        slice
=======
                        // Get the ordered lists of points
                        Ok((bottom_height, top_height, tower_iter.get_points()))
>>>>>>> 321b19fa
                    })
                    .take_while(|r| {
                        if let Ok((_, _, layer_loops)) = r {
                            !layer_loops.is_empty()
                        } else {
                            true
                        }
                    })
                    .enumerate()
                    .par_bridge()
                    .map(|(count, result)| {
                        result.and_then(|(bot, top, layer_loops)| {
                            // Add this slice to the
                            let slice = Slice::from_multiple_point_loop(
                                layer_loops
                                    .iter()
                                    .map(|verts| {
                                        verts
                                            .iter()
                                            .map(|v| Coord { x: v.x, y: v.y })
                                            .collect::<Vec<Coord<f64>>>()
                                    })
                                    .collect(),
                                bot,
                                top,
                                count as u32, // I doute your layer_count will go past 4,294,967,295,
                                settings,
                            );
                            slice
                        })
                    })
                    .collect();
                let mut s = slices?;

                // sort as parbridge isn't guaranteed to return in order
                s.par_sort_by(|a, b| {
                    a.top_height
                        .partial_cmp(&b.top_height)
                        .expect("No NAN are in height")
                });

                Ok(Object { layers: s })
        })
        .collect()
}<|MERGE_RESOLUTION|>--- conflicted
+++ resolved
@@ -1,30 +1,24 @@
 use crate::{
      tower::TowerVertex, Coord, Object, Settings, Slice, SlicerErrors, TriangleTower, TriangleTowerIterator
 };
+use gladius_shared::types::Vertex;
 use rayon::{
     iter::{IntoParallelIterator, ParallelBridge, ParallelIterator},
     slice::ParallelSliceMut,
 };
 
-<<<<<<< HEAD
-pub fn slice<V>(towers: Vec<TriangleTower<V>>, settings: &Settings) -> Result<Vec<Object>, SlicerErrors> where V : Send+ Sync+ Ord +Clone+ TowerVertex{
-=======
-// todo check and document
-pub fn slice(
-    towers: &[TriangleTower],
-    settings: &Settings,
-    plane_normal: &Vertex,
-) -> Result<Vec<Object>, SlicerErrors> {
->>>>>>> 321b19fa
+pub fn slice<V>(towers: Vec<TriangleTower<V>>, settings: &Settings, plane_normal: &Vertex) -> Result<Vec<Object>, SlicerErrors>
+    where V: Send + Sync + Clone + TowerVertex {
     towers
         .into_par_iter()
         .map(|tower| {
+            let first_vert_height = tower.vertices.first().expect("The tower should have at least 1 vertex").get_height();
             let mut tower_iter = TriangleTowerIterator::new(tower, plane_normal);
 
             let mut layer = 0.0;
 
             let slices: Result<Vec<Slice>, SlicerErrors> = 
-                (0..(tower.get_height_of_vertex(tower.vertices.len() - 1, plane_normal) / settings.layer_height).round() as u32)
+                (0..(first_vert_height / settings.layer_height).round() as u32)
                 .map(|layer_count| {
                         println!("layer_count: {}", layer_count);
                         // Advance to the correct height
@@ -37,42 +31,8 @@
 
                         let top_height = layer;
 
-<<<<<<< HEAD
-                    // Get the ordered lists of points
-                    Ok((bottom_height, top_height, tower_iter.get_points()))
-                })
-                .take_while(|r| {
-                    if let Ok((_, _, layer_loops)) = r {
-                        !layer_loops.is_empty()
-                    } else {
-                        true
-                    }
-                })
-                .enumerate()
-                .par_bridge()
-                .map(|(count, result)| {
-                    result.and_then(|(bot, top, layer_loops)| {
-                        // Add this slice to the
-                        let slice = Slice::from_multiple_point_loop(
-                            layer_loops
-                                .iter()
-                                .map(|verts| {
-                                    verts
-                                        .iter()
-                                        .map(|v| Coord { x: v.get_slice_x(), y: v.get_slice_y() })
-                                        .collect::<Vec<Coord<f64>>>()
-                                })
-                                .collect(),
-                            bot,
-                            top,
-                            count as u32, // I doute your layer_count will go past 4,294,967,295,
-                            settings,
-                        );
-                        slice
-=======
                         // Get the ordered lists of points
                         Ok((bottom_height, top_height, tower_iter.get_points()))
->>>>>>> 321b19fa
                     })
                     .take_while(|r| {
                         if let Ok((_, _, layer_loops)) = r {
@@ -92,7 +52,7 @@
                                     .map(|verts| {
                                         verts
                                             .iter()
-                                            .map(|v| Coord { x: v.x, y: v.y })
+                                            .map(|v| Coord { x: v.get_slice_x(), y: v.get_slice_y() })
                                             .collect::<Vec<Coord<f64>>>()
                                     })
                                     .collect(),
