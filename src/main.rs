#![deny(clippy::unwrap_used, clippy::perf)]
#![warn(clippy::all, clippy::missing_const_for_fn)]

use clap::Parser;
use gladius_shared::loader::{Loader, STLLoader, ThreeMFLoader};
use gladius_shared::types::*;
use input::load_settings;
use utils::{DisplayType, StateContext};

use crate::plotter::convert_objects_into_moves;
use crate::tower::{create_towers, TriangleTower, TriangleTowerIterator};
use geo::{
    coordinate_position, Closest, ClosestPoint, Contains, Coord, CoordinatePosition, GeoFloat,
    Line, MultiPolygon, Point,
};
use gladius_shared::settings::{PartialSettingsFile, Settings, SettingsValidationResult};
use std::fs::File;

use std::ffi::OsStr;
use std::path::Path;

use crate::bounds_checking::{check_model_bounds, check_moves_bounds};
use crate::calculation::calculate_values;
use crate::command_pass::{CommandPass, OptimizePass, SlowDownLayerPass};
use crate::converter::convert;
use crate::plotter::polygon_operations::PolygonOperations;
use crate::slice_pass::*;
use crate::slicing::slice;
use crate::utils::{
    send_error_message, send_warning_message, show_error_message, show_warning_message,
    state_update,
};
use gladius_shared::error::SlicerErrors;
use gladius_shared::messages::Message;
use itertools::Itertools;
use log::{debug, info, LevelFilter};
use ordered_float::OrderedFloat;
use rayon::prelude::*;
use simple_logger::SimpleLogger;
use std::collections::HashMap;
use std::io::BufWriter;

mod bounds_checking;
mod calculation;
mod command_pass;
mod converter;
mod input;
mod optimizer;
mod plotter;
mod slice_pass;
mod slicing;
mod test;
mod tower;
mod utils;

#[derive(Parser)]
#[command(author, version, about, long_about = None)]
#[clap(group(
    clap::ArgGroup::new("settings-group")
        .required(true)
        .args(&["settings_file_path", "settings_json"]),
))]
struct Args {
    #[arg(
        required = true,
        help = "The input files and there translations.\nBy default it takes a list of json strings that represents how the models should be loaded and translated.\nSee simple_input for an alternative command. "
    )]
    input: Vec<String>,

    #[arg(short = 'o', help = "Sets the output dir")]
    output: Option<String>,

    #[arg(short = 'v', action = clap::ArgAction::Count, conflicts_with = "message", help = "Sets the level of verbosity")]
    verbose: u8,

    #[arg(short = 's', help = "Sets the settings file to use")]
    settings_file_path: Option<String>,
    #[arg(short = 'S', help = "The contents of a json settings file.")]
    settings_json: Option<String>,
    #[arg(short = 'm', help = "Use the Message System (useful for interprocess communication)")]
    message: bool,

    #[arg(
        long = "print_settings",
        conflicts_with = "message",
        help = "Print the final combined settings out to Stdout and Terminate. Verbose level 4 will print but continue."
    )]
    print_settings: bool,
    #[arg(
        long = "simple_input",
        alias = "simple",
        help = "The input should only be a list of files that will be auto translated to the center of the build plate."
    )]
    simple_input: bool,
    #[arg(
        short = 'j',
        help = "Sets the number of threads to use in the thread pool (defaults to number of CPUs)"
    )]
    thread_count: Option<usize>,
}

fn main() {
    #[cfg(feature = "json_schema_gen")]
    // export json schema for settings
    Settings::gen_schema(Path::new("settings/")).expect("The programme should exit if this fails");

    // The YAML file is found relative to the current file, similar to how modules are found
    let args: Args = Args::parse();

    // set number of cores for rayon
    if let Some(number_of_threads) = args.thread_count {
        rayon::ThreadPoolBuilder::new()
            .num_threads(number_of_threads)
            .build_global()
            .expect("Only call to build global");
    }

    let mut state_context = StateContext::new(if args.message {
        DisplayType::Message
    } else {
        DisplayType::StdOut
    });

    if !args.message {
        // Vary the output based on how many times the user used the "verbose" flag
        // (i.e. 'myprog -v -v -v' or 'myprog -vvv' vs 'myprog -v'

        SimpleLogger::new()
            .with_level(match args.verbose {
                0 => LevelFilter::Error,
                1 => LevelFilter::Warn,
                2 => LevelFilter::Info,
                3 => LevelFilter::Debug,
                _ => LevelFilter::Trace,
            })
            .init()
            .expect("Only Logger Setup");
    }

    state_update("Loading Inputs", &mut state_context);

    let settings_json = args.settings_json.unwrap_or_else(|| {
        handle_err_or_return(
            input::load_settings_json(
                args.settings_file_path
                    .as_deref()
                    .expect("CLAP should handle requiring a settings option to be Some"),
            ),
            &state_context,
        )
    });

    let settings = handle_err_or_return(
        load_settings(args.settings_file_path.as_deref(), &settings_json),
        &state_context,
    );

    let models = handle_err_or_return(
        crate::input::load_models(Some(args.input), &settings, args.simple_input),
        &state_context,
    );
    if args.print_settings {
        for line in gladius_shared::settings::SettingsPrint::to_strings(&settings) {
            println!("{}", line);
        }
        std::process::exit(0);
    } else if log::log_enabled!(log::Level::Trace) {
        for line in gladius_shared::settings::SettingsPrint::to_strings(&settings) {
            log::trace!("{}", line);
        }
    }

    handle_err_or_return(check_model_bounds(&models, &settings), &state_context);

    handle_setting_validation(settings.validate_settings(), &state_context);

    // Calculate the normal
    let plane_normal = angle_to_normal(settings.slice_angle.unwrap_or_default());
    // !
    println!("{:?}", verts_per_layer_test(models[0].0.clone(), &plane_normal));
    // !
    let towers: Vec<TriangleTower> = handle_err_or_return(create_towers(models, &plane_normal), &state_context);
    state_update("Creating Towers", &mut state_context);

<<<<<<< HEAD
    let towers: Vec<TriangleTower<_>> = handle_err_or_return(create_towers::<Vertex>( &models), &state_context);

=======
    let objects = handle_err_or_return(slice(&towers, &settings, &plane_normal), &state_context);
>>>>>>> 321b19fa
    state_update("Slicing", &mut state_context);

    state_update("Generating Moves", &mut state_context);

    let mut moves = handle_err_or_return(
        generate_moves(objects, &settings, &mut state_context),
        &state_context,
    );

    handle_err_or_return(check_moves_bounds(&moves, &settings), &state_context);

    state_update("Optimizing", &mut state_context);
    debug!("Optimizing {} Moves", moves.len());

    OptimizePass::pass(&mut moves, &settings);
    state_update("Slowing Layer Down", &mut state_context);

    SlowDownLayerPass::pass(&mut moves, &settings);

    if let DisplayType::Message = state_context.display_type {
        let message = Message::Commands(moves.clone());
        bincode::serialize_into(BufWriter::new(std::io::stdout()), &message)
            .expect("Write Limit should not be hit");
    }
    state_update("Calculate Values", &mut state_context);

    // Display info about the print
    print_info_message(&state_context, &moves, &settings);

    state_update("Outputting G-code", &mut state_context);

    // Output the GCode
    if let Some(file_path) = &args.output {
        // Output to file
        debug!("Converting {} Moves", moves.len());
        handle_err_or_return(
            convert(
                &moves,
                &settings,
                &mut handle_err_or_return(
                    File::create(file_path).map_err(|_| SlicerErrors::FileCreateError {
                        filepath: file_path.to_string(),
                    }),
                    &state_context,
                ),
            ),
            &state_context,
        );
    } else {
        match state_context.display_type {
            DisplayType::Message => {
                // Output as message
                let mut gcode: Vec<u8> = Vec::new();
                handle_err_or_return(convert(&moves, &settings, &mut gcode), &state_context);
                let message = Message::GCode(
                    String::from_utf8(gcode)
                        .expect("All write occur from write macro so should be utf8"),
                );
                bincode::serialize_into(BufWriter::new(std::io::stdout()), &message)
                    .expect("Write Limit should not be hit");
            }
            DisplayType::StdOut => {
                // Output to stdout
                let stdout = std::io::stdout();
                let mut stdio_lock = stdout.lock();
                debug!("Converting {} Moves", moves.len());
                handle_err_or_return(convert(&moves, &settings, &mut stdio_lock), &state_context);
            }
        }
    };

    if let DisplayType::StdOut = state_context.display_type {
        info!(
            "Total slice time {} msec",
            state_context.get_total_elapsed_time().as_millis()
        );
    }
}

fn angle_to_normal(slice_angle: f64) -> Vertex {
    println!("{}", slice_angle);
    // Convert slice angle from degrees to radians
    let slice_angle_radians = slice_angle * std::f64::consts::PI / 180.0;

    // Calculate the normal vector based on the angle
    // todo in XZ plane mode switch x and y then z and y
    let plane_normal = Vertex {
        x: 1.0, // slice_angle_radians.cos(),
        y: 0.0,
        z: 1.0, // slice_angle_radians.sin(),
    };
    println!("{:?}", plane_normal);
    plane_normal
}

fn verts_per_layer_test(verts: Vec<Vertex>, plane_normal: &Vertex) -> Vec<u32> {
    // Sort tower vertices based on their projection along the normal vector
    // verts.sort_by(|a, b| {
    //     // Calculate projection for vertces
    //     a.dot(plane_normal)
    //         .partial_cmp(&b.dot(plane_normal))
    //         .expect("STL ERROR: No Points should have NAN values")
    // });

    // todo test use of plane_normal
    let mut verts_per_layer: Vec<u32> = Vec::new();
    for vertex in &verts {
        println!("project_vertex: {}", tower::project_vertex_onto_plane(vertex, plane_normal));
        println!("project_vertex usize: {}", tower::project_vertex_onto_plane(vertex, plane_normal).abs().round() as usize);
        match verts_per_layer.get_mut(tower::project_vertex_onto_plane(vertex, plane_normal).abs().round() as usize) {
            Some(c) => *c += 1,
            // if none the val with be next
            None => { verts_per_layer.push(1); },
        };
    }
    // 45
    verts_per_layer
}

/// Display info about the print; time and filament info
fn print_info_message(state_context: &StateContext, moves: &[Command], settings: &Settings) {
    let cv = calculate_values(moves, settings);

    match state_context.display_type {
        DisplayType::Message => {
            let message = Message::CalculatedValues(cv);
            bincode::serialize_into(BufWriter::new(std::io::stdout()), &message)
                .expect("Write Limit should not be hit");
        },
        DisplayType::StdOut => {
            let (hour, min, sec, _) = cv.get_hours_minutes_seconds_fract_time();
    
            info!(
                "Total Time: {} hours {} minutes {:.3} seconds",
                hour, min, sec
            );
            info!(
                "Total Filament Volume: {:.3} cm^3",
                cv.plastic_volume / 1000.0
            );
            info!("Total Filament Mass: {:.3} grams", cv.plastic_weight);
            info!(
                "Total Filament Length: {:.3} meters",
                cv.plastic_length / 1000.0
            );
            info!(
                "Total Filament Cost: ${:.2}",
                (((cv.plastic_volume / 1000.0) * settings.filament.density) / 1000.0)
                    * settings.filament.cost
            );
        },
    }

}

fn generate_moves(
    mut objects: Vec<Object>,
    settings: &Settings,
    state_context: &mut StateContext,
) -> Result<Vec<Command>, SlicerErrors> {
    // Creates Support Towers
    SupportTowerPass::pass(&mut objects, settings, state_context);

    // Adds a skirt
    SkirtPass::pass(&mut objects, settings, state_context);

    // Adds a brim
    BrimPass::pass(&mut objects, settings, state_context);

    let v: Result<Vec<()>, SlicerErrors> = objects
        .iter_mut()
        .map(|object| {
            let slices = &mut object.layers;

            // Shrink layer
            ShrinkPass::pass(slices, settings, state_context)?;

            // Handle Perimeters
            PerimeterPass::pass(slices, settings, state_context)?;

            // Handle Bridging
            BridgingPass::pass(slices, settings, state_context)?;

            // Handle Top Layer
            TopLayerPass::pass(slices, settings, state_context)?;

            // Handle Top And Bottom Layers
            TopAndBottomLayersPass::pass(slices, settings, state_context)?;

            // Handle Support
            SupportPass::pass(slices, settings, state_context)?;

            // Lightning Infill
            LightningFillPass::pass(slices, settings, state_context)?;

            // Fill Remaining areas
            FillAreaPass::pass(slices, settings, state_context)?;

            // Order the move chains
            OrderPass::pass(slices, settings, state_context)
        })
        .collect();

    v?;

    Ok(convert_objects_into_moves(objects, settings))
}

fn handle_err_or_return<T>(res: Result<T, SlicerErrors>, state_context: &StateContext) -> T {
    match res {
        Ok(data) => data,
        Err(slicer_error) => {
            match state_context.display_type {
                DisplayType::Message => send_error_message(slicer_error),
                DisplayType::StdOut => show_error_message(&slicer_error),
            }
            std::process::exit(-1);
        }
    }
}

/// Sends an apropreate error/warning message for a `SettingsValidationResult`
fn handle_setting_validation(res: SettingsValidationResult, state_context: &StateContext) {
    match res {
        SettingsValidationResult::NoIssue => {}
        SettingsValidationResult::Warning(slicer_warning) => match state_context.display_type {
            DisplayType::Message => send_warning_message(slicer_warning),
            DisplayType::StdOut => show_warning_message(&slicer_warning),
        },
        SettingsValidationResult::Error(slicer_error) => {
            match state_context.display_type {
                DisplayType::Message => send_error_message(slicer_error),
                DisplayType::StdOut => show_error_message(&slicer_error),
            }
            std::process::exit(-1);
        }
    }
}

#[cfg(test)]
mod test_main {
    use super::*;

    #[test]
    fn test_angle_to_normal() {
        assert_ne!(angle_to_normal(0.0), angle_to_normal(45.0));
        assert_eq!(angle_to_normal(2.0), angle_to_normal(2.0))
        // todo improve
    }

    #[test]
    fn verts_per_layer() {
        let verts = vec![
            Vertex { x: 0.0, y: 0.0, z: 0.0 },
            Vertex { x: 1.0, y: 0.0, z: 1.0 },
            Vertex { x: 2.0, y: 0.0, z: 2.0 },
            Vertex { x: 3.0, y: 0.0, z: 3.0 },
            Vertex { x: 4.0, y: 0.0, z: 4.0 },
            Vertex { x: 5.0, y: 0.0, z: 5.0 },
            Vertex { x: 6.0, y: 0.0, z: 6.0 },
            Vertex { x: 7.0, y: 0.0, z: 7.0 },
            Vertex { x: 8.0, y: 0.0, z: 8.0 },
            Vertex { x: 9.0, y: 0.0, z: 9.0 },
            Vertex { x: 90.5, y: 0.0, z: 9.0 },
        ];

        assert_eq!(verts_per_layer_test(verts, &Vertex { x: -1.0, y: 0.0, z: 1.0 }), vec![10, 1]);
    }
}<|MERGE_RESOLUTION|>--- conflicted
+++ resolved
@@ -179,15 +179,10 @@
     // !
     println!("{:?}", verts_per_layer_test(models[0].0.clone(), &plane_normal));
     // !
-    let towers: Vec<TriangleTower> = handle_err_or_return(create_towers(models, &plane_normal), &state_context);
+    let towers: Vec<TriangleTower<_>> = handle_err_or_return(create_towers::<Vertex>(models, &plane_normal), &state_context);
     state_update("Creating Towers", &mut state_context);
 
-<<<<<<< HEAD
-    let towers: Vec<TriangleTower<_>> = handle_err_or_return(create_towers::<Vertex>( &models), &state_context);
-
-=======
-    let objects = handle_err_or_return(slice(&towers, &settings, &plane_normal), &state_context);
->>>>>>> 321b19fa
+    let objects = handle_err_or_return(slice(towers, &settings, &plane_normal), &state_context);
     state_update("Slicing", &mut state_context);
 
     state_update("Generating Moves", &mut state_context);
