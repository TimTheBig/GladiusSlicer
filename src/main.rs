#![deny(clippy::unwrap_used)]
#![warn(clippy::all, clippy::perf, clippy::missing_const_for_fn)]

use clap::Parser;
use gladius_shared::loader::{Loader, STLLoader, ThreeMFLoader};
use gladius_shared::types::*;
use input::load_settings;
use utils::{DisplayType, StateContext};

use crate::plotter::convert_objects_into_moves;
use crate::tower::{create_towers, TriangleTower, TriangleTowerIterator};
use geo::{
    coordinate_position, Closest, ClosestPoint, Contains, Coord, CoordinatePosition, GeoFloat,
    Line, MultiPolygon, Point,
};
use gladius_shared::settings::{PartialSettingsFile, Settings, SettingsValidationResult};
use std::fs::File;

use std::ffi::OsStr;
use std::path::Path;

use crate::bounds_checking::{check_model_bounds, check_moves_bounds};
use crate::calculation::calculate_values;
use crate::command_pass::{CommandPass, OptimizePass, SlowDownLayerPass};
use crate::converter::convert;
use crate::plotter::polygon_operations::PolygonOperations;
use crate::slice_pass::*;
use crate::slicing::slice;
use crate::utils::{
    send_error_message, send_warning_message, show_error_message, show_warning_message,
    state_update,
};
use gladius_shared::error::SlicerErrors;
use gladius_shared::messages::Message;
use itertools::Itertools;
use log::{debug, info, LevelFilter};
use ordered_float::OrderedFloat;
use rayon::prelude::*;
use simple_logger::SimpleLogger;
use std::collections::HashMap;
use std::io::BufWriter;

mod bounds_checking;
mod calculation;
mod command_pass;
mod converter;
mod input;
mod optimizer;
mod plotter;
mod slice_pass;
mod slicing;
mod test;
mod tower;
mod utils;

#[derive(Parser)]
#[command(author, version, about, long_about = None)]
#[clap(group(
    clap::ArgGroup::new("settings-group")
        .required(true)
        .args(&["settings_file_path", "settings_json"]),
))]
struct Args {
    #[arg(
        required = true,
        help = "The input files and there translations.\nBy default it takes a list of json strings that represents how the models should be loaded and translated.\nSee simple_input for an alterantive command. "
    )]
    input: Vec<String>,

    #[arg(short = 'o', help = "Sets the output dir")]
    output: Option<String>,

    #[arg(short = 'v', action = clap::ArgAction::Count, conflicts_with = "message", help = "Sets the level of verbosity")]
    verbose: u8,

    #[arg(short = 's', help = "Sets the settings file to use")]
    settings_file_path: Option<String>,
    #[arg(short = 'S', help = "The contents of a json settings file.")]
    settings_json: Option<String>,
    #[arg(short = 'm', help = "Use the Message System (useful for interprocess communication)")]
    message: bool,

    #[arg(
        long = "print_settings",
        help = "Print the final combined settings out to Stdout and Terminate. Verbose level 4 will print but continue."
    )]
    print_settings: bool,
    #[arg(
        long = "simple_input",
        help = "The input should only be a list of files that will be auto translated to the center of the build plate."
    )]
    simple_input: bool,
    #[arg(
        short = 'j',
        help = "Sets the number of threads to use in the thread pool (defaults to number of CPUs)"
    )]
    thread_count: Option<usize>,
}

fn main() {
    #[cfg(feature = "json_schema_gen")]
    // export json schema for settings
    Settings::gen_schema(Path::new("settings/")).expect("The programme should exit if this fails");

    // The YAML file is found relative to the current file, similar to how modules are found
    let args: Args = Args::parse();

    // set number of cores for rayon
    if let Some(number_of_threads) = args.thread_count {
        rayon::ThreadPoolBuilder::new()
            .num_threads(number_of_threads)
            .build_global()
            .expect("Only call to build global");
    }

    let mut state_context = StateContext::new(if args.message {
        DisplayType::Message
    } else {
        DisplayType::StdOut
    });

    if !args.message {
        // Vary the output based on how many times the user used the "verbose" flag
        // (i.e. 'myprog -v -v -v' or 'myprog -vvv' vs 'myprog -v'

        SimpleLogger::new()
            .with_level(match args.verbose {
                0 => LevelFilter::Error,
                1 => LevelFilter::Warn,
                2 => LevelFilter::Info,
                3 => LevelFilter::Debug,
                _ => LevelFilter::Trace,
            })
            .init()
            .expect("Only Logger Setup");
    }

    state_update("Loading Inputs", &mut state_context);

    let settings_json = args.settings_json.unwrap_or_else(|| {
        handle_err_or_return(
            input::load_settings_json(
                args.settings_file_path
                    .as_deref()
                    .expect("CLAP should handle requring a settings option to be Some"),
            ),
            &state_context,
        )
    });

    let settings = handle_err_or_return(
        load_settings(args.settings_file_path.as_deref(), &settings_json),
        &state_context,
    );

    let models = handle_err_or_return(
        crate::input::load_models(Some(args.input), &settings, args.simple_input),
        &state_context,
    );
    if args.print_settings {
        for line in gladius_shared::settings::SettingsPrint::to_strings(&settings) {
            println!("{}", line);
        }
        std::process::exit(0);
    } else if log::log_enabled!(log::Level::Trace) {
        for line in gladius_shared::settings::SettingsPrint::to_strings(&settings) {
            log::trace!("{}", line);
        }
    }

    handle_err_or_return(check_model_bounds(&models, &settings), &state_context);

    handle_setting_validation(settings.validate_settings(), &state_context);

    state_update("Creating Towers", &mut state_context);

<<<<<<< HEAD
    // Calculate the normal
    let plane_normal = angle_to_normal(settings.slice_angle.unwrap_or_default());
    // !
    println!("{:?}", verts_per_layer_test(models[0].0.clone(), &plane_normal));
    // !
    let towers: Vec<TriangleTower> = handle_err_or_return(create_towers(models, &plane_normal), send_messages);
=======
    let towers: Vec<TriangleTower> = handle_err_or_return(create_towers(&models), &state_context);
>>>>>>> bae4496e

    state_update("Slicing", &mut state_context);

<<<<<<< HEAD
    let objects = handle_err_or_return(slice(&towers, &settings, &plane_normal), send_messages);
=======
    let objects = handle_err_or_return(slice(towers, &settings), &state_context);
>>>>>>> bae4496e

    state_update("Generating Moves", &mut state_context);

    let mut moves = handle_err_or_return(
        generate_moves(objects, &settings, &mut state_context),
        &state_context,
    );

    handle_err_or_return(check_moves_bounds(&moves, &settings), &state_context);

    state_update("Optimizing", &mut state_context);
    debug!("Optimizing {} Moves", moves.len());

    OptimizePass::pass(&mut moves, &settings);
    state_update("Slowing Layer Down", &mut state_context);

    SlowDownLayerPass::pass(&mut moves, &settings);

    if let DisplayType::Message = state_context.display_type {
        let message = Message::Commands(moves.clone());
        bincode::serialize_into(BufWriter::new(std::io::stdout()), &message)
            .expect("Write Limit should not be hit");
    }
    state_update("Calculate Values", &mut state_context);

    // Display info about the print
    print_info_message(&state_context, &moves, &settings);

    state_update("Outputting G-code", &mut state_context);

    // Output the GCode
    if let Some(file_path) = &args.output {
        // Output to file
        debug!("Converting {} Moves", moves.len());
        handle_err_or_return(
            convert(
                &moves,
                &settings,
                &mut handle_err_or_return(
                    File::create(file_path).map_err(|_| SlicerErrors::FileCreateError {
                        filepath: file_path.to_string(),
                    }),
                    &state_context,
                ),
            ),
            &state_context,
        );
    } else {
        match state_context.display_type {
            DisplayType::Message => {
                // Output as message
                let mut gcode: Vec<u8> = Vec::new();
                handle_err_or_return(convert(&moves, &settings, &mut gcode), &state_context);
                let message = Message::GCode(
                    String::from_utf8(gcode)
                        .expect("All write occur from write macro so should be utf8"),
                );
                bincode::serialize_into(BufWriter::new(std::io::stdout()), &message)
                    .expect("Write Limit should not be hit");
            }
            DisplayType::StdOut => {
                // Output to stdout
                let stdout = std::io::stdout();
                let mut stdio_lock = stdout.lock();
                debug!("Converting {} Moves", moves.len());
                handle_err_or_return(convert(&moves, &settings, &mut stdio_lock), &state_context);
            }
        }
    };

    if let DisplayType::StdOut = state_context.display_type {
        info!(
            "Total slice time {} msec",
            state_context.get_total_elapsed_time().as_millis()
        );
    }
}

fn angle_to_normal(slice_angle: f64) -> Vertex {
    println!("{}", slice_angle);
    // Convert slice angle from degrees to radians
    let slice_angle_radians = slice_angle * std::f64::consts::PI / 180.0;

    // Calculate the normal vector based on the angle
    // todo in XZ plane mode switch x and y then z and y
    let plane_normal = Vertex {
        x: 1.0, // slice_angle_radians.cos(),
        y: 0.0,
        z: 1.0, // slice_angle_radians.sin(),
    };
    println!("{:?}", plane_normal);
    plane_normal
}

fn verts_per_layer_test(verts: Vec<Vertex>, plane_normal: &Vertex) -> Vec<u32> {
    // Sort tower vertices based on their projection along the normal vector
    // verts.sort_by(|a, b| {
    //     // Calculate projection for vertces
    //     a.dot(plane_normal)
    //         .partial_cmp(&b.dot(plane_normal))
    //         .expect("STL ERROR: No Points should have NAN values")
    // });

    // todo test use of plane_normal
    let mut verts_per_layer: Vec<u32> = Vec::new();
    for vertex in &verts {
        println!("project_vertex: {}", tower::project_vertex_onto_plane(vertex, plane_normal));
        println!("project_vertex usize: {}", tower::project_vertex_onto_plane(vertex, plane_normal).abs().round() as usize);
        match verts_per_layer.get_mut(tower::project_vertex_onto_plane(vertex, plane_normal).abs().round() as usize) {
            Some(c) => *c += 1,
            // if none the val with be next
            None => { verts_per_layer.push(1); },
        };
    }
    // 45
    verts_per_layer
}

/// Display info about the print; time and filament info
fn print_info_message( state_context: &StateContext, moves: &[Command], settings: &Settings) {
    let cv = calculate_values(moves, settings);

    match state_context.display_type{
        DisplayType::Message => {
            let message = Message::CalculatedValues(cv);
            bincode::serialize_into(BufWriter::new(std::io::stdout()), &message)
                .expect("Write Limit should not be hit");
        },
        DisplayType::StdOut => {
            let (hour, min, sec, _) = cv.get_hours_minutes_seconds_fract_time();
    
            info!(
                "Total Time: {} hours {} minutes {:.3} seconds",
                hour, min, sec
            );
            info!(
                "Total Filament Volume: {:.3} cm^3",
                cv.plastic_volume / 1000.0
            );
            info!("Total Filament Mass: {:.3} grams", cv.plastic_weight);
            info!(
                "Total Filament Length: {:.3} meters",
                cv.plastic_length / 1000.0
            );
            info!(
                "Total Filament Cost: ${:.2}",
                (((cv.plastic_volume / 1000.0) * settings.filament.density) / 1000.0)
                    * settings.filament.cost
            );
        },
    }

}

fn generate_moves(
    mut objects: Vec<Object>,
    settings: &Settings,
    state_context: &mut StateContext,
) -> Result<Vec<Command>, SlicerErrors> {
    // Creates Support Towers
    SupportTowerPass::pass(&mut objects, settings, state_context);

    // Adds a skirt
    SkirtPass::pass(&mut objects, settings, state_context);

    // Adds a brim
    BrimPass::pass(&mut objects, settings, state_context);

    let v: Result<Vec<()>, SlicerErrors> = objects
        .iter_mut()
        .map(|object| {
            let slices = &mut object.layers;

            // Shrink layer
            ShrinkPass::pass(slices, settings, state_context)?;

            // Handle Perimeters
            PerimeterPass::pass(slices, settings, state_context)?;

            // Handle Bridging
            BridgingPass::pass(slices, settings, state_context)?;

            // Handle Top Layer
            TopLayerPass::pass(slices, settings, state_context)?;

            // Handle Top And Bottom Layers
            TopAndBottomLayersPass::pass(slices, settings, state_context)?;

            // Handle Support
            SupportPass::pass(slices, settings, state_context)?;

            // Lightning Infill
            LightningFillPass::pass(slices, settings, state_context)?;

            // Fill Remaining areas
            FillAreaPass::pass(slices, settings, state_context)?;

            // Order the move chains
            OrderPass::pass(slices, settings, state_context)
        })
        .collect();

    v?;

    Ok(convert_objects_into_moves(objects, settings))
}

fn handle_err_or_return<T>(res: Result<T, SlicerErrors>, state_context: &StateContext) -> T {
    match res {
        Ok(data) => data,
        Err(slicer_error) => {
            match state_context.display_type {
                DisplayType::Message => send_error_message(slicer_error),
                DisplayType::StdOut => show_error_message(&slicer_error),
            }
            std::process::exit(-1);
        }
    }
}

<<<<<<< HEAD
/// Sends an apropreate error/warning message for a [`SettingsValidationResult`]
fn handle_setting_validation(res: SettingsValidationResult, send_message: bool) {
=======
/// Sends an apropreate error/warning message for a `SettingsValidationResult`
fn handle_setting_validation(res: SettingsValidationResult, state_context: &StateContext) {
>>>>>>> bae4496e
    match res {
        SettingsValidationResult::NoIssue => {}
        SettingsValidationResult::Warning(slicer_warning) => match state_context.display_type {
            DisplayType::Message => send_warning_message(slicer_warning),
            DisplayType::StdOut => show_warning_message(&slicer_warning),
        },
        SettingsValidationResult::Error(slicer_error) => {
            match state_context.display_type {
                DisplayType::Message => send_error_message(slicer_error),
                DisplayType::StdOut => show_error_message(&slicer_error),
            }
            std::process::exit(-1);
        }
    }
}

#[cfg(test)]
mod test {
    use super::*;

    #[test]
    fn test_angle_to_normal() {
        assert_ne!(angle_to_normal(0.0), angle_to_normal(45.0));
        assert_eq!(angle_to_normal(2.0), angle_to_normal(2.0))
        // todo improve
    }

    #[test]
    fn verts_per_layer() {
        let verts = vec![
            Vertex { x: 0.0, y: 0.0, z: 0.0 },
            Vertex { x: 1.0, y: 0.0, z: 1.0 },
            Vertex { x: 2.0, y: 0.0, z: 2.0 },
            Vertex { x: 3.0, y: 0.0, z: 3.0 },
            Vertex { x: 4.0, y: 0.0, z: 4.0 },
            Vertex { x: 5.0, y: 0.0, z: 5.0 },
            Vertex { x: 6.0, y: 0.0, z: 6.0 },
            Vertex { x: 7.0, y: 0.0, z: 7.0 },
            Vertex { x: 8.0, y: 0.0, z: 8.0 },
            Vertex { x: 9.0, y: 0.0, z: 9.0 },
            Vertex { x: 90.5, y: 0.0, z: 9.0 },
        ];

        assert_eq!(verts_per_layer_test(verts, &Vertex { x: -1.0, y: 0.0, z: 1.0 }), vec![10, 1]);
    }
}<|MERGE_RESOLUTION|>--- conflicted
+++ resolved
@@ -172,26 +172,20 @@
 
     handle_setting_validation(settings.validate_settings(), &state_context);
 
-    state_update("Creating Towers", &mut state_context);
-
-<<<<<<< HEAD
     // Calculate the normal
     let plane_normal = angle_to_normal(settings.slice_angle.unwrap_or_default());
     // !
     println!("{:?}", verts_per_layer_test(models[0].0.clone(), &plane_normal));
     // !
     let towers: Vec<TriangleTower> = handle_err_or_return(create_towers(models, &plane_normal), send_messages);
-=======
-    let towers: Vec<TriangleTower> = handle_err_or_return(create_towers(&models), &state_context);
->>>>>>> bae4496e
-
+    state_update("Creating Towers", &mut state_context);
+
+    let towers: Vec<TriangleTower> = handle_err_or_return(create_towers(&models, &plane_normal), &state_context);
+
+    let objects = handle_err_or_return(slice(&towers, &settings, &plane_normal), send_messages);
     state_update("Slicing", &mut state_context);
 
-<<<<<<< HEAD
-    let objects = handle_err_or_return(slice(&towers, &settings, &plane_normal), send_messages);
-=======
-    let objects = handle_err_or_return(slice(towers, &settings), &state_context);
->>>>>>> bae4496e
+    let objects = handle_err_or_return(slice(&towers, &settings, &plane_normal), &state_context);
 
     state_update("Generating Moves", &mut state_context);
 
@@ -412,13 +406,8 @@
     }
 }
 
-<<<<<<< HEAD
-/// Sends an apropreate error/warning message for a [`SettingsValidationResult`]
-fn handle_setting_validation(res: SettingsValidationResult, send_message: bool) {
-=======
 /// Sends an apropreate error/warning message for a `SettingsValidationResult`
 fn handle_setting_validation(res: SettingsValidationResult, state_context: &StateContext) {
->>>>>>> bae4496e
     match res {
         SettingsValidationResult::NoIssue => {}
         SettingsValidationResult::Warning(slicer_warning) => match state_context.display_type {
