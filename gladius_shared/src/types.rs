--- conflicted
+++ resolved
@@ -12,11 +12,8 @@
 use schemars::JsonSchema;
 use serde::{Deserialize, Serialize};
 use std::cmp::Ordering;
-<<<<<<< HEAD
 use std::ops::Sub;
-=======
-use std::fmt::{write, Display};
->>>>>>> bae4496e
+use std::fmt::Display;
 
 /// A single slice of an object containing it's current plotting status.
 pub struct Slice {
@@ -183,9 +180,6 @@
     Lightning,
 }
 
-<<<<<<< HEAD
-/// A single 3D vertex, a point in 3d space
-=======
 impl Display for PartialInfillTypes {
     fn fmt(&self, f: &mut std::fmt::Formatter<'_>) -> std::fmt::Result {
         match self {
@@ -195,12 +189,12 @@
             PartialInfillTypes::Cubic => write!(f, "Cubic")?,
             PartialInfillTypes::Lightning => write!(f, "Lightning")?,
         }
+
         Ok(())
     }
 }
 
-/// A single 3D vertex
->>>>>>> bae4496e
+/// A single 3D vertex, a point in 3d space
 #[derive(Default, Clone, Debug, PartialEq, Deserialize)]
 #[serde(rename = "vertex")]
 pub struct Vertex {
