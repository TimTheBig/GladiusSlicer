use geo::MultiPolygon;
use serde::{Deserialize, Serialize};

/// Errors that can be generated during the slicing process
#[derive(Serialize, Deserialize, Debug, PartialEq)]
pub enum SlicerErrors {
    /// Thefile for the object/Model can not be found in the file system
    ObjectFileNotFound {
        /// File that was not found
        filepath: String,
    },

    /// The file for the settings can not be found in the file system
    SettingsFileNotFound {
        /// File that was not found
        filepath: String,
    },

    /// The settings file can't be parsed
    SettingsFileMisformat {
        /// File that was misformatted
        filepath: String,
    },

    /// A setting is missing from the settings file
    SettingsFileMissingSettings {
        /// Setting that was missing
        missing_setting: String,
    },

    /// Error loading the STL
    StlLoadError,

    /// Error Loading the 3MF file
    ThreemfLoadError,

    /// Error loading the 3MF file, usually a compatibility error
    ThreemfUnsupportedType,

    /// Error during tower generation
    TowerGeneration(f64),

    /// No input models provided
    NoInputProvided,

    /// All input must be UTF8
    InputNotUTF8,

    /// Input string is misformated
    InputMisformat,

    /// Model would cause moves outside build area
    ModelOutsideBuildArea,

    /// Generated move outside build area
    MovesOutsideBuildArea,

    /// settings file could not be loaded
    SettingsRecursiveLoadError {
        /// File that was not found
        filepath: String,
    },

    /// Error during tower generation
    SliceGeneration,

    /// File permission issue will settings file or folder
    SettingsFilePermission,

    /// Failed to create new file
    FileCreateError {
        /// File that was not created
        filepath: String,
    },

    /// Failed to write to file
    FileWriteError,

    /// Error because settings less than zero
    SettingLessThanZero {
        /// The setting name
        setting: String,

        /// The current value
        value: f64,
    },

    /// Error because settings less than or equal to zero
    SettingLessThanOrEqualToZero {
        /// The setting name
        setting: String,

        /// The current value
        value: f64,
    },

    /// The file format is not supported
    FileFormatNotSupported {
        /// File with invalid Format
        filepath: String,
    },

    /// There was an error parsing the macros in the settings
    SettingMacroParseError {
        /// Error string for macro Parse
        sub_error: String,
    },

    /// Another error, here for plugins to use
    UnspecifiedError(String),

    /// If a model is in an area of the bed that is rserved, contains the area that it intersected
    InExcludeArea(MultiPolygon),

<<<<<<< HEAD
    /// An angle of 90 or more and -90 or less can be represented with a smaller angle
    SliceAngleOutOfRange(f64),
=======
    /// Invalid bed exclusion polygon
    InvalidBedExcludeArea(String),
>>>>>>> bae4496e
}

impl SlicerErrors {
    /// Return the error code and pretty error message
    pub fn get_code_and_message(&self) -> (u32, String) {
        match self {
            SlicerErrors::UnspecifiedError(err_string) => {
                (0xFFFF_FFFF, format!("Third Party Error: {}.", err_string))
            }
            SlicerErrors::ObjectFileNotFound { filepath } => {
                (0x1000, format!("Could not load object file \"{}\". It was not found in the filesystem. Please check that the file exists and retry.", filepath))
            }
            SlicerErrors::SettingsFileNotFound {filepath} => {
                (0x1001, format!("Could not load settings file \"{}\". It was not found in the filesystem. Please check that the file exists and retry.", filepath))
            }
            SlicerErrors::StlLoadError => {
                (0x1002, "There was a issue loading the STL file.".to_string())
            }
            SlicerErrors::ThreemfLoadError => {
                (0x1003, "There was a issue loading the 3MF file. Support for this file format is still in development. Please report this issue to github.".to_string())
            }
            SlicerErrors::ThreemfUnsupportedType => {
                (0x1004, "There was a issue loading the 3MF file. This file is unsupported by our zip reader dependency. Work is going towards upgrading support for these files.".to_string())
            }
            SlicerErrors::SettingsFileMisformat { filepath } => {
                (0x1005, format!("Could not load settings file \"{}\". It was formatted incorrectly.", filepath))
            }
            SlicerErrors::SettingsFileMissingSettings { missing_setting } => {
                (0x1006, format!("Could not load settings file. Was missing settings {}.", missing_setting))
            }
            SlicerErrors::TowerGeneration(plane_height)  => {
                (0x1007, format!("Error Creating Tower. Model most likely needs repair. Please Repair and run again: Incomplete ring detected at height {}", plane_height))
            }
            SlicerErrors::NoInputProvided  => {
                (0x1008, "No Input Provided.".to_string())
            }
            SlicerErrors::InputMisformat  => {
                (0x1009, "Input Incorrectly Formatted".to_string())
            }
            SlicerErrors::SettingsRecursiveLoadError { filepath } => {
                (0x100A, format!("Failed to load additional settings file {}", filepath))
            }
            SlicerErrors::SliceGeneration => {
                (0x100B, "There was a issue ordering the polygon for slicing. Try repairing your Model.".to_string())
            }
            SlicerErrors::SettingLessThanZero { setting, value } => {
                (0x100C, format!("The setting {} must be greater than or equal to 0. It is currently {}.", setting, value))
            }
            SlicerErrors::SettingLessThanOrEqualToZero { setting, value } => {
                (0x100D, format!("The setting {} must be greater than to 0. It is currently {}.", setting, value))
            }
            SlicerErrors::InputNotUTF8 => {
                (0x100E, "Input String must be UTF8.".to_string())
            }
            SlicerErrors::SettingsFilePermission => {
                (0x100F, "File permission issue will settings file or folder.".to_string())
            }
            SlicerErrors::FileCreateError { filepath } => {
                (0x1010, format!("Could not create file \"{}\".", filepath))
            }
            SlicerErrors::FileWriteError => {
                (0x1011,"Could not write to file.".to_string())
            }
            SlicerErrors::FileFormatNotSupported { filepath} => {
                (0x1012, format!("The file {} has an invalid or unsupported format", filepath))
            }
            SlicerErrors::ModelOutsideBuildArea => {
                (0x1013, "Model is outside printers build area.".to_string())
            }
            SlicerErrors::MovesOutsideBuildArea => {
                (0x1014, "Slicer generated move outside build area.".to_string())
            }
            SlicerErrors::SettingMacroParseError { sub_error  }=> {
                (0x1015,format!("Prasing the Macros Failed with error: {}",sub_error))
            }
            SlicerErrors::InExcludeArea(area) => {
                (0x1016, format!("A model intersected with this excluded area: {:?}", area))
            },
<<<<<<< HEAD
            SlicerErrors::SliceAngleOutOfRange(angle) => {
                (0x1017, format!("The slice angle setting must in in a range of -89 to 89 as a higher angle can be redusted, angle was: {}", angle))
=======
            SlicerErrors::InvalidBedExcludeArea(reason) => {
                (0x1017, format!("The settings file contains an invalid bed exclusion area: {:?}", reason))
>>>>>>> bae4496e
            },
        }
    }
}<|MERGE_RESOLUTION|>--- conflicted
+++ resolved
@@ -112,13 +112,11 @@
     /// If a model is in an area of the bed that is rserved, contains the area that it intersected
     InExcludeArea(MultiPolygon),
 
-<<<<<<< HEAD
     /// An angle of 90 or more and -90 or less can be represented with a smaller angle
     SliceAngleOutOfRange(f64),
-=======
+
     /// Invalid bed exclusion polygon
     InvalidBedExcludeArea(String),
->>>>>>> bae4496e
 }
 
 impl SlicerErrors {
@@ -197,13 +195,11 @@
             SlicerErrors::InExcludeArea(area) => {
                 (0x1016, format!("A model intersected with this excluded area: {:?}", area))
             },
-<<<<<<< HEAD
             SlicerErrors::SliceAngleOutOfRange(angle) => {
                 (0x1017, format!("The slice angle setting must in in a range of -89 to 89 as a higher angle can be redusted, angle was: {}", angle))
-=======
+            },
             SlicerErrors::InvalidBedExcludeArea(reason) => {
-                (0x1017, format!("The settings file contains an invalid bed exclusion area: {:?}", reason))
->>>>>>> bae4496e
+                (0x1018, format!("The settings file contains an invalid bed exclusion area: {:?}", reason))
             },
         }
     }
