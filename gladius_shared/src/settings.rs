--- conflicted
+++ resolved
@@ -6,20 +6,17 @@
 use crate::error::SlicerErrors;
 use crate::types::{MoveType, PartialInfillTypes, SolidInfillTypes};
 use crate::warning::SlicerWarnings;
-<<<<<<< HEAD
-use geo::{Contains, LinesIter, MultiPolygon};
-use geo_validity_check::Valid;
-use gladius_proc_macros::Settings;
-use log::info;
-use nalgebra::Point2;
-=======
 // for exclude area setting
 use geo::MultiPolygon;
 use gladius_proc_macros::Settings;
 #[cfg(feature = "json_schema_gen")]
 /// json schema gen
 use schemars::{schema_for, JsonSchema};
->>>>>>> f5a92f42
+use geo::{Contains, LinesIter, MultiPolygon};
+use geo_validity_check::Valid;
+use gladius_proc_macros::Settings;
+use log::info;
+use nalgebra::Point2;
 use serde::{Deserialize, Serialize};
 use std::str::FromStr;
 
@@ -445,7 +442,6 @@
                 .unwrap_or(self.acceleration.clone()),
             extrusion_width: changes
                 .extrusion_width
-<<<<<<< HEAD
                 .map(|a| {
                     MovementParameter::try_from(inline_combine(
                         a,
@@ -454,9 +450,6 @@
                     .expect("self is geneteed to be complete")
                 })
                 .unwrap_or(self.extrusion_width.clone()),
-=======
-                .unwrap_or_else(|| self.extrusion_width.clone()),
->>>>>>> f5a92f42
             solid_infill_type: changes
                 .solid_infill_type
                 .unwrap_or(self.solid_infill_type.clone()),
@@ -833,12 +826,8 @@
 }
 
 /// Support settings
-<<<<<<< HEAD
-#[derive(Settings, Serialize, Deserialize, Debug, Clone)]
-=======
 #[cfg_attr(feature = "json_schema_gen", derive(JsonSchema))]
 #[derive(Serialize, Deserialize, Debug, Clone)]
->>>>>>> f5a92f42
 pub struct SupportSettings {
     /// Angle to start production supports in degrees
     pub max_overhang_angle: f64,
@@ -848,12 +837,8 @@
 }
 
 /// The Settings for Skirt generation
-<<<<<<< HEAD
-#[derive(Settings, Serialize, Deserialize, Debug, Clone)]
-=======
 #[cfg_attr(feature = "json_schema_gen", derive(JsonSchema))]
 #[derive(Serialize, Deserialize, Debug, Clone)]
->>>>>>> f5a92f42
 pub struct SkirtSettings {
     /// the number of layer to generate the skirt
     pub layers: u32,
@@ -863,12 +848,8 @@
 }
 
 /// The Settings for Skirt generation
-<<<<<<< HEAD
-#[derive(Settings, Serialize, Deserialize, Debug, Clone)]
-=======
 #[cfg_attr(feature = "json_schema_gen", derive(JsonSchema))]
 #[derive(Serialize, Deserialize, Debug, Clone)]
->>>>>>> f5a92f42
 pub struct RetractionWipeSettings {
     /// The speed the retract wipe move
     pub speed: f64,
