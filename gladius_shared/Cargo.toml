--- conflicted
+++ resolved
@@ -21,17 +21,13 @@
 itertools = "0.13"
 gladius_proc_macros = { path = "./gladius_proc_macros" }
 
+geo-validity-check = { version = "0.1.1", git = "https://github.com/TimTheBig/geo-validity-check.git" }
+log = "0.4.22"
+
 # json schema gen
-<<<<<<< HEAD
 [dependencies.schemars]
 version = "1.0.0-alpha.17"
 git = "https://github.com/TimTheBig/schemars.git"
 branch = "geo0.29"
 features = ["geo029"]
-optional = true
-=======
-schemars = { version = "1.0.0-alpha.15", git = "https://github.com/TimTheBig/schemars.git" , features = ["geo028"], optional = true }
-geo-validity-check = "0.1.0"
-
-log = "0.4.22"
->>>>>>> bae4496e
+optional = true